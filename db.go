// Copyright 2020 cloudeng llc. All rights reserved.
// Use of this source code is governed by the Apache-2.0
// license that can be found in the LICENSE file.

package main

import (
	"context"
	"fmt"
	"strings"

	"cloudeng.io/cmd/idu/internal"
	"cloudeng.io/errors"
	"golang.org/x/text/language"
	"golang.org/x/text/message"
)

type database struct{}

type eraseFlags struct {
	ReallyDelete bool `subcmd:"really,false,must be set to erase the database"`
}

func (db *database) erase(ctx context.Context, values interface{}, args []string) error {
	flagValues := values.(*eraseFlags)
	if !flagValues.ReallyDelete {
		fmt.Printf("use --really to erase/delete the database\n")
		return nil
	}
	dbCfg, ok := globalConfig.DatabaseFor(args[0])
	if !ok {
		return fmt.Errorf("no database found for %v", args[0])
	}
	fmt.Printf("deleting: %s\n", dbCfg.Description)
	return dbCfg.Delete(ctx)
}

/*
func dbRefreshStats(ctx context.Context, values interface{}, args []string) error {
	db, err := globalDatabaseManager.DatabaseFor(ctx, args[0], internal.ResetStats())
	if err != nil {
		return err
	}
	sc := db.NewScanner(args[0], 0, internal.ScanLimit(500))
	i := 0
	printer := message.NewPrinter(language.English)
	for sc.Scan(ctx) {
		prefix, info := sc.PrefixInfo()
		layout := globalConfig.LayoutFor(prefix)
		info.DiskUsage = 0
		for _, file := range info.Files {
			info.DiskUsage += layout.Calculator.Calculate(file.Size())
		}
		if err := db.Set(ctx, prefix, info); err != nil {
			return fmt.Errorf("failed to set: %v: %v", prefix, err)
		}
		if i%1000 == 0 && i != 0 {
			printer.Printf("processed: % 15v\r", i)
		}
		i++
	}
	if sc.Err() != nil {
		return fmt.Errorf("scanner error: %v", sc.Err())
	}
	return globalDatabaseManager.CloseAll(ctx)
}*/

<<<<<<< HEAD
func (db *database) printDBStats(prefix string, stats []filewalk.DatabaseStats) {
=======
func printDBStats(prefix string, stats []internal.DatabaseStats) {
>>>>>>> 63ad54b5
	ifmt := message.NewPrinter(language.English)
	ifmt.Printf("%v\n", prefix)
	ifmt.Printf("%s\n\n", strings.Repeat("=", len(prefix)))
	for i, s := range stats {
		ifmt.Printf("         Name: %v\n", s.Name)
		ifmt.Printf("  Description: %v\n", s.Description)
		ifmt.Printf("    # Entries: % 10v\n", s.NumEntries)
		ifmt.Printf("         Size: % 10v\n", fsize(s.Size))
		if i < len(stats)-1 {
			ifmt.Printf("\n")
		}
	}
}

<<<<<<< HEAD
func (db *database) getStats(ctx context.Context, prefix string) ([]filewalk.DatabaseStats, error) {
	ldb, err := globalDatabaseManager.DatabaseFor(ctx, prefix, filewalk.ReadOnly())
=======
func getStats(ctx context.Context, prefix string) ([]internal.DatabaseStats, error) {
	db, err := globalDatabaseManager.DatabaseFor(ctx, prefix, internal.ReadOnly())
>>>>>>> 63ad54b5
	if err != nil {
		return nil, err
	}
	defer globalDatabaseManager.Close(ctx, prefix)
	return ldb.Stats()
}

func (db *database) stats(ctx context.Context, values interface{}, args []string) error {
	for i, prefix := range args {
		stats, err := db.getStats(ctx, prefix)
		if err != nil {
			return err
		}
		db.printDBStats(prefix, stats)
		if i < (len(args) - 1) {
			fmt.Println()
		}
	}
	return nil
}

func (db *database) dbTotalSizeAndKeys(ctx context.Context, prefix string) (size, entries int64, err error) {
	stats, err := db.getStats(ctx, prefix)
	if err != nil {
		return
	}
	for _, stat := range stats {
		entries += stat.NumEntries
		size += stat.Size
	}
	return
}

func (db *database) dbCompact(ctx context.Context, values interface{}, args []string) error {
	var errs errors.M
	ifmt := message.NewPrinter(language.English)
	for _, prefix := range args {
		beforeSize, beforeEntries, _ := db.dbTotalSizeAndKeys(ctx, prefix)
		if err := globalDatabaseManager.Compact(ctx, prefix); err != nil {
			errs.Append(err)
			continue
		}
		afterSize, afterEntries, err := db.dbTotalSizeAndKeys(ctx, prefix)
		errs.Append(err)
		ifmt.Printf("compacted database for: %v: entries %v -> %v, size %v -> %v\n",
			prefix,
			beforeEntries, afterEntries,
			fsize(beforeSize), fsize(afterSize))

	}
	return errs.Err()
}

func (db *database) dbRmPrefixes(ctx context.Context, values interface{}, args []string) error {
	var errs errors.M
	for _, prefix := range args {
		db, err := globalDatabaseManager.DatabaseFor(ctx, prefix)
		if err != nil {
			errs.Append(err)
			continue
		}
		layout := globalConfig.LayoutFor(prefix)
		_, err = db.Delete(ctx, layout.Separator, []string{prefix}, true)
		if err != nil {
			errs.Append(fmt.Errorf("prefix deletion: %v", err))
		}
		_, err = db.DeleteErrors(ctx, []string{prefix})
		if err != nil {
			errs.Append(fmt.Errorf("error deletion: %v", err))
		}
	}
	errs.Append(globalDatabaseManager.CloseAll(ctx))
	return errs.Err()
}<|MERGE_RESOLUTION|>--- conflicted
+++ resolved
@@ -65,11 +65,7 @@
 	return globalDatabaseManager.CloseAll(ctx)
 }*/
 
-<<<<<<< HEAD
-func (db *database) printDBStats(prefix string, stats []filewalk.DatabaseStats) {
-=======
-func printDBStats(prefix string, stats []internal.DatabaseStats) {
->>>>>>> 63ad54b5
+func (db *database) printDBStats(prefix string, stats []internal.DatabaseStats) {
 	ifmt := message.NewPrinter(language.English)
 	ifmt.Printf("%v\n", prefix)
 	ifmt.Printf("%s\n\n", strings.Repeat("=", len(prefix)))
@@ -84,13 +80,8 @@
 	}
 }
 
-<<<<<<< HEAD
-func (db *database) getStats(ctx context.Context, prefix string) ([]filewalk.DatabaseStats, error) {
-	ldb, err := globalDatabaseManager.DatabaseFor(ctx, prefix, filewalk.ReadOnly())
-=======
-func getStats(ctx context.Context, prefix string) ([]internal.DatabaseStats, error) {
-	db, err := globalDatabaseManager.DatabaseFor(ctx, prefix, internal.ReadOnly())
->>>>>>> 63ad54b5
+func (db *database) getStats(ctx context.Context, prefix string) ([]internal.DatabaseStats, error) {
+	ldb, err := globalDatabaseManager.DatabaseFor(ctx, prefix, internal.ReadOnly())
 	if err != nil {
 		return nil, err
 	}
